--- conflicted
+++ resolved
@@ -4,14 +4,7 @@
   "license": "MIT",
   "private": true,
   "dependencies": {
-<<<<<<< HEAD
     "@modelfusion/cost-calculator": "workspace:*",
-    "@modelfusion/google-custom-search-tool": "0.10.0",
-    "@modelfusion/mathjs-tool": "0.1.1",
-    "@modelfusion/pinecone": "0.4.0",
-    "@modelfusion/serpapi-tool": "0.11.0",
-    "@modelfusion/sqlite-vss": "0.4.0",
-=======
     "@modelfusion/google-custom-search-tool": "workspace:*",
     "@modelfusion/mathjs-tool": "workspace:*",
     "@modelfusion/pinecone": "workspace:*",
@@ -19,7 +12,6 @@
     "@modelfusion/sqlite-vss": "workspace:*",
     "modelfusion": "workspace:*",
     "modelfusion-experimental": "workspace:*",
->>>>>>> 9cbb9b93
     "@pinecone-database/pinecone": "0.1.6",
     "dotenv": "16.3.1",
     "secure-json-parse": "2.7.0",
