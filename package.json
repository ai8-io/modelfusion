--- conflicted
+++ resolved
@@ -8,42 +8,12 @@
     "trailingComma": "all"
   },
   "scripts": {
-<<<<<<< HEAD
     "build": "turbo build",
     "clean": "rimraf .turbo node_modules/.cache/turbo && pnpm --filter \"./packages/**\" clean && pnpm --filter \"./examples/**\" clean",
     "lint": "turbo lint",
     "test": "turbo test"
   },
   "devDependencies": {
-=======
-    "setup": "husky install",
-    "lint": "eslint --ext .ts src",
-    "clean": "rimraf build dist",
-    "coverage": "vitest run --coverage",
-    "build": "npm run build:esm && npm run build:cjs",
-    "build:esm": "tsc --outDir dist/",
-    "build:cjs": "tsc --outDir build/cjs/ -p tsconfig.cjs.json && node bin/prepare-cjs.js",
-    "test": "vitest --config vitest.config.js --run src",
-    "test:watch": "vitest watch--config vitest.config.js",
-    "dist": "npm run clean && npm run lint && npm run test && npm run build && npm run dist:copy-files",
-    "dist:copy-files": "copyfiles package.json README.md LICENSE dist"
-  },
-  "dependencies": {
-    "eventsource-parser": "1.1.1",
-    "js-tiktoken": "1.0.7",
-    "nanoid": "3.3.6",
-    "secure-json-parse": "2.7.0",
-    "ws": "8.14.2",
-    "zod": "3.22.4",
-    "zod-to-json-schema": "3.22.1"
-  },
-  "devDependencies": {
-    "@types/node": "18.11.9",
-    "@types/ws": "^8.5.7",
-    "@typescript-eslint/eslint-plugin": "^6.1.0",
-    "@typescript-eslint/parser": "^6.1.0",
-    "@vitest/coverage-v8": "^1.1.0",
->>>>>>> e8f5e4c4
     "copyfiles": "2.4.1",
     "prettier": "3.1.1",
     "rimraf": "5.0.5",
